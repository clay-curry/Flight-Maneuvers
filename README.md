<div align="center">

<h1>Steerable Inductive Biases for Flight Maneuver Reconstruction</h1>

<h4><b>Clayton Curry</b></h4>

<br>

[![Blog: Flight Maneuvers](https://img.shields.io/badge/Blog-Flight%20Maneuvers-blue)](https://claycurry.com/blog/maneuver)
[![Flask Project Demo](https://img.shields.io/badge/Flask-Project%20Demo-ff69b4)](https://claycurry.com/blog/maneuvers)
[![Open In Colab](https://colab.research.google.com/assets/colab-badge.svg)](https://colab.research.google.com/drive/13U6SEHBlYxXKCvmLBXeERzIb5dt2lEfA?usp=sharing)
[![Github Repo](https://img.shields.io/static/v1.svg?logo=github&label=repo&message=see%20project&color=blueviolet)](https://github.com/clay-curry/Flight-Maneuvers) 

</div>

### Todo List
<<<<<<< HEAD

Project
* ~~ implement utilities for loading flight scenarios, pre-processing and post-processing, and visualizing predicted maneuvers in a Flask application ~~ 
* ~~ implement `trainer(model, training_data)` that relies on Adam to optimize model weights in a fixed number of gradient steps ~~
* ~~ implement `resnet.py` on a 1D signal (confirm convergence) ~~
* implement `se2_resnet.py` on a 1D signal (confirm convergence)
* implement `se3_resnet.py` on a 1D signal (confirm convergence)
*  for each flight maneuver, list the resulting precision and recall values for each maneuver class together with confidence intervals
* for each model, plot precision and recall values and show trends as training examples vary

Report
* describe related works and their relation to concepts in representation theory and harmonic function theory 
* relate the physical symmetries of the label function to actions of $SE(3)$ and $SE(2)$ 
* show the derivation for one `resnet`
* show the derivation for one `se2_resnet` equivariant convolution layer 
* show the derivation for one `se3_resnet` equivariant convolution layer
* describe how models are evolved
* explain trends, update claims in the abstract (if necessary), and describe how the findings support the hypothesis
* conclusions and future work

=======
* <s>implement utilities for loading flight scenarios, pre-processing and post-processing, and visualizing predicted maneuvers in a Flask application </s>
* <s>implement `trainer(model, training_data)` that relies on Adam to optimize model weights in a fixed number of gradient steps </s>
* <s>implement `resnet.py` (confirm convergence) </s>
* implement `se2_resnet.py` (confirm convergence)
* implement `se3_resnet.py` (confirm convergence)
* determine an algorithm for `neural_search` 
* evolve candidate models for `resnet.py`,  `se2_resnet.py`, and `se3_resnet.py`' using fitness function: Binary Cross-Entropy Loss; (varying num of convolution layers, kernel size, kernel width, fully connected layer width, the same training set, validation set, and test set) constained to a weight space with a given size in computer memory
* with each best candidate, obtain confidence intervals for precision and recall (per maneuver class) using bootstrapping
* plot a table that, for each flight maneuver, reports precision and recall for each maneuver class together with confidence intervals
>>>>>>> fa228b9f

## Description
TODO


### Related Projects

* [escnn](https://github.com/QUVA-Lab/escnn)
* [e3nn](https://github.com/e3nn/e3nn/)
* [geometric gnn dojo](https://github.com/chaitjo/geometric-gnn-dojo)
* [e3nn-jax](https://github.com/e3nn/e3nn-jax)
* [equivariant-MLP](https://github.com/mfinzi/equivariant-MLP)
* [SignNet-BasisNet](https://github.com/cptq/SignNet-BasisNet)
* [mace-jax](https://github.com/ACEsuit/mace-jax)

## Directory Structure and Usage

```
.
├── README.md
├── app.py                              # opens web app on localhost created using Dash and Flask 
├── main.py                             # runs experiments on local hardware after parsing CLI arguments
│
├── examples
│   ├── introduction.ipynb              # A gentle introduction to background and methodology used in project
│   └── TODO                            # TODO
│
│
└── src
    ├── model
    │   ├── resnet_1D.py                # ordinary residual blocks and network operating on a sampled timeseries
    │   ├── se2_resnet_1D.py            # TODO
    │   └── se3_resnet_1D.py            # TODO
    │
    ├── data_module.py                  # defines classes extending pytorch data utilities 
    ├── neural_search.py                # TODO
    └── utils.py                        # standard utilities for plotting results, obtaining statistics, and pre-/postprocessing data
```



## How to run

First, create a new conda environment *using Python 3.7* and activate it as follows

```bash
# create env
conda create -n flight-maneuvers python=3.7
# activate it
conda activate flight-maneuvers
 ```   

Next, clone the repo, navigate to the project base, and install requirements,
 ```bash
# clone project   
git clone https://github.com/clay-curry/Flight-Maneuvers
# enter project
cd Flight-Maneuvers
# install dependencies
pip install -r requirements.txt
```

Finally, pass a supporting argument to the main module as follows
```
# run module (example: mnist as your main contribution)   
python main.py  COMMAND
```

where `COMMAND` is chosen from the following table:

| COMMAND  | Description |
| -------- | ----------- |
| fetch    | invokes 'curl' to download 1000 pre-simulated training examples |
| train    | instantiates a model and invokes routines for training |
| evaluate | assesses model performance using a randomized ANOVA procedure |
| app      | starts a web server on localhost and serves models using Flask |<|MERGE_RESOLUTION|>--- conflicted
+++ resolved
@@ -14,16 +14,23 @@
 </div>
 
 ### Todo List
-<<<<<<< HEAD
 
 Project
-* ~~ implement utilities for loading flight scenarios, pre-processing and post-processing, and visualizing predicted maneuvers in a Flask application ~~ 
-* ~~ implement `trainer(model, training_data)` that relies on Adam to optimize model weights in a fixed number of gradient steps ~~
-* ~~ implement `resnet.py` on a 1D signal (confirm convergence) ~~
+* <s>implement utilities for loading flight scenarios, pre-processing and post-processing, and visualizing predicted maneuvers in a Flask application </s>
+* <s>implement `trainer(model, training_data)` that relies on Adam to optimize model weights in a fixed number of gradient steps </s>
+* <s>implement `resnet.py` (confirm convergence) </s>
 * implement `se2_resnet.py` on a 1D signal (confirm convergence)
 * implement `se3_resnet.py` on a 1D signal (confirm convergence)
-*  for each flight maneuver, list the resulting precision and recall values for each maneuver class together with confidence intervals
+* implement a suitable strategy for `neural_search` 
+* for each flight maneuver, list the resulting precision and recall values for each maneuver class together with confidence intervals
 * for each model, plot precision and recall values and show trends as training examples vary
+* evolve candidate models for `resnet.py`,  `se2_resnet.py`, and `se3_resnet.py`' by: 
+  - fitness function: - Binary Cross-Entropy Loss, 
+  - varying the number of convolution layers, kernel size, kernel width, fully connected layer width
+  - constaining the a weight space to have fixed computer memory
+  - the same training set, validation set, and test set 
+* with each candidate, obtain confidence intervals for precision and recall (per maneuver class) using bootstrapping
+* plot a table that, for each flight maneuver, reports precision and recall for each maneuver class together with confidence intervals
 
 Report
 * describe related works and their relation to concepts in representation theory and harmonic function theory 
@@ -35,17 +42,6 @@
 * explain trends, update claims in the abstract (if necessary), and describe how the findings support the hypothesis
 * conclusions and future work
 
-=======
-* <s>implement utilities for loading flight scenarios, pre-processing and post-processing, and visualizing predicted maneuvers in a Flask application </s>
-* <s>implement `trainer(model, training_data)` that relies on Adam to optimize model weights in a fixed number of gradient steps </s>
-* <s>implement `resnet.py` (confirm convergence) </s>
-* implement `se2_resnet.py` (confirm convergence)
-* implement `se3_resnet.py` (confirm convergence)
-* determine an algorithm for `neural_search` 
-* evolve candidate models for `resnet.py`,  `se2_resnet.py`, and `se3_resnet.py`' using fitness function: Binary Cross-Entropy Loss; (varying num of convolution layers, kernel size, kernel width, fully connected layer width, the same training set, validation set, and test set) constained to a weight space with a given size in computer memory
-* with each best candidate, obtain confidence intervals for precision and recall (per maneuver class) using bootstrapping
-* plot a table that, for each flight maneuver, reports precision and recall for each maneuver class together with confidence intervals
->>>>>>> fa228b9f
 
 ## Description
 TODO
